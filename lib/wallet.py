--- conflicted
+++ resolved
@@ -337,11 +337,7 @@
         addrs = self.get_receiving_addresses()
         if len(addrs) > 0:
             if not bitcoin.is_address(addrs[0]):
-<<<<<<< HEAD
-                raise Exception('The addresses in this wallet are not BitcoinGold addresses.')
-=======
-                raise WalletFileException('The addresses in this wallet are not bitcoin addresses.')
->>>>>>> 6ef921cb
+                raise WalletFileException('The addresses in this wallet are not BitcoinGold addresses.')
 
     def synchronize(self):
         pass
@@ -1172,11 +1168,7 @@
             _type, data, value = o
             if _type == TYPE_ADDRESS:
                 if not is_address(data):
-<<<<<<< HEAD
-                    raise BaseException("Invalid BitcoinGold address:" + data)
-=======
-                    raise BaseException("Invalid bitcoin address: {}".format(data))
->>>>>>> 6ef921cb
+                    raise BaseException("Invalid BitcoinGold address: {}".format(data))
             if value == '!':
                 if i_max is not None:
                     raise BaseException("More than one output set to spend max")
