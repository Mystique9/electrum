--- conflicted
+++ resolved
@@ -40,15 +40,10 @@
     return {v: k for k, v in d.items()}
 
 
-<<<<<<< HEAD
-base_units = {'BTG':8, 'mBTG':5, 'uBTG':2}
-fee_levels = [_('Within 25 blocks'), _('Within 10 blocks'), _('Within 5 blocks'), _('Within 2 blocks'), _('In the next block')]
-=======
-base_units = {'BTC':8, 'mBTC':5, 'uBTC':2}
->>>>>>> aabd9f01
+base_units = {'BTG': 8, 'mBTG': 5, 'uBTG': 2}
 
 def normalize_version(v):
-    return [int(x) for x in re.sub(r'(\.0+)*$','', v).split(".")]
+    return [int(x) for x in re.sub(r'(\.0+)*$', '', v).split(".")]
 
 class NotEnoughFunds(Exception): pass
 
@@ -105,7 +100,7 @@
         return 'Satoshis(%d)'%self.value
 
     def __str__(self):
-        return format_satoshis(self.value) + " BTC"
+        return format_satoshis(self.value) + " BTG"
 
 class Fiat(object):
     def __new__(cls, value, ccy):
@@ -507,8 +502,9 @@
                         {'tx': 'tx/', 'addr': 'address/'}),
 }
 
-# TODO: Add testnet block explorer as soon as it is available
 testnet_block_explorers = {
+    'BitcoinGold.org': ('https://test-explorer.bitcoingold.org/',
+                        {'tx': 'tx/', 'addr': 'address/'}),
     'system default': ('blockchain://000000000933ea01ad0ee984209779baaec3ced90fa3f408719526f8d77f4943/',
                        {'tx': 'tx/', 'addr': 'address/'}),
 }
