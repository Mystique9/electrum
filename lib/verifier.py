# Electrum - Lightweight Bitcoin Client
# Copyright (c) 2012 Thomas Voegtlin
#
# Permission is hereby granted, free of charge, to any person
# obtaining a copy of this software and associated documentation files
# (the "Software"), to deal in the Software without restriction,
# including without limitation the rights to use, copy, modify, merge,
# publish, distribute, sublicense, and/or sell copies of the Software,
# and to permit persons to whom the Software is furnished to do so,
# subject to the following conditions:
#
# The above copyright notice and this permission notice shall be
# included in all copies or substantial portions of the Software.
#
# THE SOFTWARE IS PROVIDED "AS IS", WITHOUT WARRANTY OF ANY KIND,
# EXPRESS OR IMPLIED, INCLUDING BUT NOT LIMITED TO THE WARRANTIES OF
# MERCHANTABILITY, FITNESS FOR A PARTICULAR PURPOSE AND
# NONINFRINGEMENT. IN NO EVENT SHALL THE AUTHORS OR COPYRIGHT HOLDERS
# BE LIABLE FOR ANY CLAIM, DAMAGES OR OTHER LIABILITY, WHETHER IN AN
# ACTION OF CONTRACT, TORT OR OTHERWISE, ARISING FROM, OUT OF OR IN
# CONNECTION WITH THE SOFTWARE OR THE USE OR OTHER DEALINGS IN THE
# SOFTWARE.
from .util import ThreadJob
from .bitcoin import *


class SPV(ThreadJob):
    """ Simple Payment Verification """

    def __init__(self, network, wallet):
        self.wallet = wallet
        self.network = network
        self.blockchain = network.blockchain()
        # Keyed by tx hash.  Value is None if the merkle branch was
        # requested, and the merkle root once it has been verified
        self.merkle_roots = {}

    def run(self):
        interface = self.network.interface
        if not interface:
            return
        blockchain = interface.blockchain
        if not blockchain:
            return
        lh = self.network.get_local_height()
        unverified = self.wallet.get_unverified_txs()
        for tx_hash, tx_height in unverified.items():
            # do not request merkle branch before headers are available
            if (tx_height > 0) and (tx_height <= lh):
<<<<<<< HEAD
                header = self.network.blockchain().read_header(tx_height)
                if header is None and self.network.interface:
                    index = tx_height // NetworkConstants.CHUNK_SIZE

                    '''
                    Go back until we either have a valid chunk within this difficulty adjustment interval 
                    or we hit a checkpoint border
                    
                    This fixes missing headers for heights in-between difficulty adjustment interval 
                    in conjunction with checkpoints
                    
                    Currently applies to pre-fork blocks only as BTG has no checkpoints                    
                    '''
                    while self.network.blockchain().read_header((index - 1) * NetworkConstants.CHUNK_SIZE) is None:
                        index -= 1

                        if (index * NetworkConstants.CHUNK_SIZE) % difficulty_adjustment_interval() == 0:
                            break

                    self.network.request_chunk(self.network.interface, index)
=======
                header = blockchain.read_header(tx_height)
                if header is None:
                    index = tx_height // 2016
                    if index < len(blockchain.checkpoints):
                        self.network.request_chunk(interface, index)
>>>>>>> aabd9f01
                else:
                    if tx_hash not in self.merkle_roots:
                        request = ('blockchain.transaction.get_merkle',
                                   [tx_hash, tx_height])
                        self.network.send([request], self.verify_merkle)
                        self.print_error('requested merkle', tx_hash)
                        self.merkle_roots[tx_hash] = None

        if self.network.blockchain() != self.blockchain:
            self.blockchain = self.network.blockchain()
            self.undo_verifications()

    def verify_merkle(self, r):
        if self.wallet.verifier is None:
            return  # we have been killed, this was just an orphan callback
        if r.get('error'):
            self.print_error('received an error:', r)
            return
        params = r['params']
        merkle = r['result']
        # Verify the hash of the server-provided merkle branch to a
        # transaction matches the merkle root of its block
        tx_hash = params[0]
        tx_height = merkle.get('block_height')
        pos = merkle.get('pos')
        merkle_root = self.hash_merkle_root(merkle['merkle'], tx_hash, pos)
        header = self.network.blockchain().read_header(tx_height)
        # FIXME: if verification fails below,
        # we should make a fresh connection to a server to
        # recover from this, as this TX will now never verify
        if not header:
            self.print_error(
                "merkle verification failed for {} (missing header {})"
                .format(tx_hash, tx_height))
            return
        if header.get('merkle_root') != merkle_root:
            self.print_error(
                "merkle verification failed for {} (merkle root mismatch {} != {})"
                .format(tx_hash, header.get('merkle_root'), merkle_root))
            return
        # we passed all the tests
        self.merkle_roots[tx_hash] = merkle_root
        self.print_error("verified %s" % tx_hash)
        self.wallet.add_verified_tx(tx_hash, (tx_height, header.get('timestamp'), pos))

    @classmethod
    def hash_merkle_root(cls, merkle_s, target_hash, pos):
        h = hash_decode(target_hash)
        for i in range(len(merkle_s)):
            item = merkle_s[i]
            h = Hash(hash_decode(item) + h) if ((pos >> i) & 1) else Hash(h + hash_decode(item))
        return hash_encode(h)

    def undo_verifications(self):
        height = self.blockchain.get_checkpoint()
        tx_hashes = self.wallet.undo_verifications(self.blockchain, height)
        for tx_hash in tx_hashes:
            self.print_error("redoing", tx_hash)
            self.merkle_roots.pop(tx_hash, None)<|MERGE_RESOLUTION|>--- conflicted
+++ resolved
@@ -47,10 +47,9 @@
         for tx_hash, tx_height in unverified.items():
             # do not request merkle branch before headers are available
             if (tx_height > 0) and (tx_height <= lh):
-<<<<<<< HEAD
-                header = self.network.blockchain().read_header(tx_height)
-                if header is None and self.network.interface:
-                    index = tx_height // NetworkConstants.CHUNK_SIZE
+                header = blockchain.read_header(tx_height)
+                if header is None:
+                    index = tx_height // constants.net.CHUNK_SIZE
 
                     '''
                     Go back until we either have a valid chunk within this difficulty adjustment interval 
@@ -61,20 +60,13 @@
                     
                     Currently applies to pre-fork blocks only as BTG has no checkpoints                    
                     '''
-                    while self.network.blockchain().read_header((index - 1) * NetworkConstants.CHUNK_SIZE) is None:
+                    while blockchain.read_header((index - 1) * constants.net.CHUNK_SIZE) is None:
                         index -= 1
 
-                        if (index * NetworkConstants.CHUNK_SIZE) % difficulty_adjustment_interval() == 0:
+                        if (index * constants.net.CHUNK_SIZE) % difficulty_adjustment_interval() == 0:
                             break
 
-                    self.network.request_chunk(self.network.interface, index)
-=======
-                header = blockchain.read_header(tx_height)
-                if header is None:
-                    index = tx_height // 2016
-                    if index < len(blockchain.checkpoints):
-                        self.network.request_chunk(interface, index)
->>>>>>> aabd9f01
+                    self.network.request_chunk(interface, index)
                 else:
                     if tx_hash not in self.merkle_roots:
                         request = ('blockchain.transaction.get_merkle',
